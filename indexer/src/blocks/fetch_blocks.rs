--- conflicted
+++ resolved
@@ -111,10 +111,6 @@
                     }
                     Err(e) => {
                         error!("Failed getting blocks with low_hash {}: {}", self.low_hash.to_string(), e);
-<<<<<<< HEAD
-                        let _ = kaspad.disconnect().await;
-=======
->>>>>>> 5dd83d33
                         sleep(Duration::from_secs(5)).await;
                     }
                 },
