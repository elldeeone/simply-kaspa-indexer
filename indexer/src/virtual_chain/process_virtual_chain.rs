use crate::settings::Settings;
use crate::virtual_chain::accept_transactions::accept_transactions;
use crate::virtual_chain::add_chain_blocks::add_chain_blocks;
use crate::virtual_chain::remove_chain_blocks::remove_chain_blocks;
use deadpool::managed::{Object, Pool};
use kaspa_rpc_core::api::rpc::RpcApi;
use log::{debug, error, info};
<<<<<<< HEAD
use simply_kaspa_cli::cli_args::CliDisable;
=======
>>>>>>> 5dd83d33
use simply_kaspa_database::client::KaspaDbClient;
use simply_kaspa_kaspad::pool::manager::KaspadManager;
use std::sync::atomic::{AtomicBool, Ordering};
use std::sync::Arc;
use std::time::{Duration, Instant};
use tokio::time::sleep;

pub async fn process_virtual_chain(
    settings: Settings,
    run: Arc<AtomicBool>,
    start_vcp: Arc<AtomicBool>,
    kaspad_pool: Pool<KaspadManager, Object<KaspadManager>>,
    database: KaspaDbClient,
) {
    let batch_scale = settings.cli_args.batch_scale;
    let disable_transaction_processing = settings.cli_args.is_disabled(CliDisable::TransactionProcessing);
    let mut start_hash = settings.checkpoint;

    let start_time = Instant::now();
    let mut synced = false;

    while run.load(Ordering::Relaxed) {
        if !start_vcp.load(Ordering::Relaxed) {
            debug!("Virtual chain processor waiting for start notification");
            sleep(Duration::from_secs(5)).await;
            continue;
        }
        debug!("Getting virtual chain from start_hash {}", start_hash.to_string());
        match kaspad_pool.get().await {
            Ok(kaspad) => {
                match kaspad.get_virtual_chain_from_block(start_hash, !disable_transaction_processing).await {
                    Ok(res) => {
                        let added_blocks_count = res.added_chain_block_hashes.len();
                        if added_blocks_count > 0 {
                            let last_accepting = *res.added_chain_block_hashes.last().unwrap();
                            let timestamp = kaspad.get_block(last_accepting, false).await.unwrap().header.timestamp;
                            let rows_removed = remove_chain_blocks(batch_scale, &res.removed_chain_block_hashes, &database).await;
                            if !disable_transaction_processing {
                                let rows_added = accept_transactions(batch_scale, &res.accepted_transaction_ids, &database).await;
                                info!(
                                    "Committed {} accepted and {} rejected transactions. Last accepted: {}",
                                    rows_added,
                                    rows_removed,
                                    chrono::DateTime::from_timestamp_millis(timestamp as i64 / 1000 * 1000).unwrap()
                                );
                            } else {
                                let rows_added = add_chain_blocks(batch_scale, &res.added_chain_block_hashes, &database).await;
                                info!(
                                    "Committed {} added and {} removed chain blocks. Last added: {}",
                                    rows_added,
                                    rows_removed,
                                    chrono::DateTime::from_timestamp_millis(timestamp as i64 / 1000 * 1000).unwrap()
                                );
                            }
                            start_hash = last_accepting;
                        }
                        // Default batch size is 1800 on 1 bps:
                        if !synced && added_blocks_count < 200 {
                            log_time_to_synced(start_time);
                            synced = true;
                        }
                    }
                    Err(e) => {
                        error!("Failed getting virtual chain from start_hash {}: {}", start_hash.to_string(), e);
<<<<<<< HEAD
                        let _ = kaspad.disconnect().await;
=======
>>>>>>> 5dd83d33
                        sleep(Duration::from_secs(5)).await;
                    }
                }
            }
            Err(e) => {
                error!("Failed getting kaspad connection from pool: {}", e);
                sleep(Duration::from_secs(5)).await
            }
        }
        if synced {
            sleep(Duration::from_secs(2)).await;
        }
    }
}

fn log_time_to_synced(start_time: Instant) {
    let time_to_sync = Instant::now().duration_since(start_time);
    info!(
        "\x1b[32mVirtual chain processor synced! (in {}:{:0>2}:{:0>2}s)\x1b[0m",
        time_to_sync.as_secs() / 3600,
        time_to_sync.as_secs() % 3600 / 60,
        time_to_sync.as_secs() % 60
    );
}<|MERGE_RESOLUTION|>--- conflicted
+++ resolved
@@ -5,10 +5,7 @@
 use deadpool::managed::{Object, Pool};
 use kaspa_rpc_core::api::rpc::RpcApi;
 use log::{debug, error, info};
-<<<<<<< HEAD
 use simply_kaspa_cli::cli_args::CliDisable;
-=======
->>>>>>> 5dd83d33
 use simply_kaspa_database::client::KaspaDbClient;
 use simply_kaspa_kaspad::pool::manager::KaspadManager;
 use std::sync::atomic::{AtomicBool, Ordering};
@@ -73,10 +70,6 @@
                     }
                     Err(e) => {
                         error!("Failed getting virtual chain from start_hash {}: {}", start_hash.to_string(), e);
-<<<<<<< HEAD
-                        let _ = kaspad.disconnect().await;
-=======
->>>>>>> 5dd83d33
                         sleep(Duration::from_secs(5)).await;
                     }
                 }
